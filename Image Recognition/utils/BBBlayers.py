--- conflicted
+++ resolved
@@ -26,14 +26,9 @@
     in the layer.
     """
 
-    def __init__(self, in_channels, out_channels, kernel_size, stride,
-<<<<<<< HEAD
-                 padding, dilation=1, output_padding=0, groups=1, p_logvar_init=0.05, p_pi=1.0, q_logvar_init=-1.30):
+    def __init__(self, in_channels, out_channels, kernel_size, stride, padding, dilation=1, output_padding=0, groups=1, p_logvar_init=0.05, p_pi=1.0, q_logvar_init=-1.30):
         super(BBBConv2d, self).__init__()
-=======
-                 padding, dilation, output_padding, groups, p_logvar_init=0.15, p_pi=1.0, q_logvar_init=0.05):
-        super(_ConvNd, self).__init__()
->>>>>>> 5bf06a0e
+
         if in_channels % groups != 0:
             raise ValueError('in_channels must be divisible by groups')
         if out_channels % groups != 0:
@@ -188,11 +183,8 @@
     a distribution over each of the weights and biases
     in the layer.
     """
-<<<<<<< HEAD
+
     def __init__(self, in_features, out_features, p_logvar_init=0.05, p_pi=1.0, q_logvar_init=-1.30):
-=======
-    def __init__(self, in_features, out_features, p_logvar_init=0.15, p_pi=1.0, q_logvar_init=0.05):
->>>>>>> 5bf06a0e
         # p_logvar_init, p_pi can be either
         # (list/tuples): prior model is a mixture of Gaussians components=len(p_pi)=len(p_logvar_init)
         # float: Gussian distribution
