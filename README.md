--- conflicted
+++ resolved
@@ -1,6 +1,3 @@
-<<<<<<< HEAD
-=======
-# Bayesian CNN with Variational Inference for Image Recognition task
 
 We introduce **Bayesian convolutional neural networks with variational inference**, a variant of convolutional neural networks (CNNs), in which the intractable posterior probability distributions over weights are inferred by **Bayes by Backprop**. We demonstrate how our proposed variational inference method achieves performances equivalent to frequentist inference in identical architectures on several datasets (MNIST, CIFAR10, CIFAR100) as described in the [paper](https://arxiv.org/abs/1901.02731).
 
@@ -137,5 +134,4 @@
 }
 ```
 
---------------------------------------------------------------------------------------------------------
->>>>>>> 5ff196cd
+--------------------------------------------------------------------------------------------------------