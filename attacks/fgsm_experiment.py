from __future__ import print_function

import sys
import os
sys.path.insert(0, os.path.abspath('../.'))
sys.path.insert(0, os.path.abspath('.'))

import argparse

import torch
import numpy as np
from torch.optim import Adam, lr_scheduler
from torch.nn import functional as F

import data
import utils
import metrics
import config_bayesian as cfg
from models.BayesianModels.Bayesian3Conv3FC import BBB3Conv3FC
from models.BayesianModels.BayesianAlexNet import BBBAlexNet
from models.BayesianModels.BayesianLeNet import BBBLeNet
from attacks.fgsm import FGSM
from main_bayesian import train_model, getModel, validate_model

# CUDA settings
device = torch.device("cuda:0" if torch.cuda.is_available() else "cpu")

cifar_class = ["airplane", "automobile", "bird", "cat", "deer", "dog", "frog", "horse", "ship", "truck"]

def evaluate_model(net, testloader, classes, device):
    net.eval()
    correct_pred = {classname: 0 for classname in classes}
    total_pred = {classname: 0 for classname in classes}

    # no gradients needed
    with torch.no_grad():
        for i, (inputs, labels) in enumerate(testloader):
            inputs, labels = inputs.to(device), labels.to(device)
            outputs = net(inputs)
            _, predictions = torch.max(outputs[0], 1)
            # collect the correct predictions for each class
            for label, prediction in zip(labels, predictions):
                if label == prediction:
                    correct_pred[classes[label]] += 1
                total_pred[classes[label]] += 1

    # print accuracy for each class
    for classname, correct_count in correct_pred.items():
        accuracy = 100 * float(correct_count) / total_pred[classname]
        print("Accuracy for class {:5s} is: {:.1f} %".format(classname,
                                                             accuracy))

def load_checkpoint(model, ckpt_path):
    model.load_state_dict(torch.load(ckpt_path))

def test(model, device, test_loader, epsilon=0.3, batch_size=256):
    #this code is taken from https://pytorch.org/tutorials/beginner/fgsm_tutorial.html

    # Accuracy counter
    correct = 0
    adv_examples = []

    # Loop over all examples in test set
    for images, targets in test_loader:
        for data, target in zip(images, targets):
            data = torch.unsqueeze(data, 0)
            target = torch.unsqueeze(target, 0)

            # Send the data and label to the device
            data, target = data.to(device), target.to(device)

            # Set requires_grad attribute of tensor. Important for Attack
            data.requires_grad = True

            # Forward pass the data through the model
            output = model(data)[0]
            init_pred = output.max(1)[1] # get the index of the max log-probability

<<<<<<< HEAD
        # If the initial prediction is wrong, dont bother attacking, just move on
        if init_pred.tolist() != target.tolist(): # but this now moves on over a bunch of images?
            # continue
            pass
=======
            # If the initial prediction is wrong, dont bother attacking, just move on
            if init_pred.tolist() != target.tolist(): # but this now moves on over a bunch of images?
                continue
>>>>>>> 1da22f37

            # Calculate the loss
            loss = F.nll_loss(output, target)

            # Zero all existing gradients
            model.zero_grad()

            # Calculate gradients of model in backward pass
            loss.backward()

            # Collect datagrad
            data_grad = data.grad.data

            # Call FGSM Attack
            perturbed_data = FGSM.attack(data, data_grad, epsilon)

            # Re-classify the perturbed image
            output = model(perturbed_data)[0]

            # Check for success
            final_pred = output.max(1)[1] # get the index of the max log-probability
            if final_pred.tolist() == target.tolist():
                correct += 1 # this case is for unsuccessfull attacks
            else:
                # Save some adv examples for visualization later
                if len(adv_examples) < 5:
                    adv_ex = perturbed_data.squeeze().detach().cpu().numpy()
                    adv_examples.append( (init_pred.tolist(), final_pred.tolist(), adv_ex) )

    # Calculate final accuracy for this epsilon
    n = len(test_loader) * batch_size
    final_acc = correct/float(n)
    print("Epsilon: {}\tTest Accuracy = {} / {} = {}".format(epsilon, correct, n, final_acc))

    # Return the accuracy and an adversarial example
    return final_acc, adv_examples

def run(dataset, net_type, activation_type):
    import matplotlib.pyplot as plt
    #this code is largely adopted from main_bayesian.py

    # Hyper Parameter settings
    layer_type = cfg.layer_type
    # activation_type = cfg.activation_type
    priors = cfg.priors

    train_ens = cfg.train_ens
    valid_ens = cfg.valid_ens
    n_epochs = cfg.n_epochs
    lr_start = cfg.lr_start
    num_workers = cfg.num_workers
    valid_size = cfg.valid_size
    batch_size = cfg.batch_size
    beta_type = cfg.beta_type

    trainset, testset, inputs, outputs = data.getDataset(dataset)
    train_loader, valid_loader, test_loader = data.getDataloader(
        trainset, testset, valid_size, batch_size, num_workers)
    net = getModel(net_type, inputs, outputs, priors, layer_type, activation_type).to(device)

    ckpt_name = f'checkpoints/{dataset}/bayesian/model_{net_type}_{layer_type}_{activation_type}.pt'

    if os.path.exists(ckpt_name):
        load_checkpoint(net, ckpt_name)
    else:
        criterion = metrics.ELBO(len(trainset)).to(device)
        optimizer = Adam(net.parameters(), lr=lr_start)
        lr_sched = lr_scheduler.ReduceLROnPlateau(optimizer, patience=6, verbose=True)
        valid_loss_max = np.Inf

        for epoch in range(n_epochs):  # loop over the dataset multiple times

            train_loss, train_acc, train_kl = train_model(net, optimizer, criterion, train_loader, num_ens=train_ens,
                                                          beta_type=beta_type, epoch=epoch, num_epochs=n_epochs)
            valid_loss, valid_acc = validate_model(net, criterion, valid_loader, num_ens=valid_ens, beta_type=beta_type,
                                                   epoch=epoch, num_epochs=n_epochs)
            lr_sched.step(valid_loss)

            print(
                'Epoch: {} \tTraining Loss: {:.4f} \tTraining Accuracy: {:.4f} \tValidation Loss: {:.4f} \tValidation Accuracy: {:.4f} \ttrain_kl_div: {:.4f}'.format(
                    epoch, train_loss, train_acc, valid_loss, valid_acc, train_kl))

            # save model if validation accuracy has increased
            if valid_loss <= valid_loss_max:
                print('Validation loss decreased ({:.6f} --> {:.6f}).  Saving model ...'.format(
                    valid_loss_max, valid_loss))
                torch.save(net.state_dict(), ckpt_name)
                valid_loss_max = valid_loss
    classes = [str(x) for x in range(0, 10)] # for MNIST
    # evaluate accuracy for benign images
    evaluate_model(net, test_loader, classes, device)

    accuracies = []
    examples = []

    # Run fgsm attack for each epsilon
    epsilons = [0.05, 0.1, 0.15, 0.2, 0.25, 0.3, 0.4, 0.5]
    for eps in epsilons:
        acc, ex = test(net, device, test_loader, eps, batch_size)
        accuracies.append(acc)
        examples.append(ex)

    cnt = 0
    plt.figure(figsize=(8, 10))
    for i in range(len(epsilons)):
        for j in range(len(examples[i])):
            cnt += 1
            plt.subplot(len(epsilons), len(examples[0]), cnt)
            plt.xticks([], [])
            plt.yticks([], [])
            if j == 0:
                plt.ylabel("Eps: {}".format(epsilons[i]), fontsize=14)
            orig, adv, ex = examples[i][j]

            if dataset == "MNIST":
                plt.title("{} -> {}".format(orig[0], adv[0]))
                plt.imshow(ex[0].T, cmap="gray")
            else:
                plt.title("{} -> {}".format(cifar_class[orig[0]], cifar_class[adv[0]]))
                plt.imshow(np.moveaxis(ex[0], 0, 2))
    plt.tight_layout()
    plt.show()

if __name__ == '__main__':
    model = 'lenet'
    dataset ='CIFAR10'
    activation_type = 'rational'

    run(dataset, model, activation_type)<|MERGE_RESOLUTION|>--- conflicted
+++ resolved
@@ -76,16 +76,9 @@
             output = model(data)[0]
             init_pred = output.max(1)[1] # get the index of the max log-probability
 
-<<<<<<< HEAD
-        # If the initial prediction is wrong, dont bother attacking, just move on
-        if init_pred.tolist() != target.tolist(): # but this now moves on over a bunch of images?
-            # continue
-            pass
-=======
             # If the initial prediction is wrong, dont bother attacking, just move on
             if init_pred.tolist() != target.tolist(): # but this now moves on over a bunch of images?
                 continue
->>>>>>> 1da22f37
 
             # Calculate the loss
             loss = F.nll_loss(output, target)
@@ -205,13 +198,13 @@
                 plt.imshow(ex[0].T, cmap="gray")
             else:
                 plt.title("{} -> {}".format(cifar_class[orig[0]], cifar_class[adv[0]]))
-                plt.imshow(np.moveaxis(ex[0], 0, 2))
+                plt.imshow(ex.T)
     plt.tight_layout()
     plt.show()
 
 if __name__ == '__main__':
     model = 'lenet'
     dataset ='CIFAR10'
-    activation_type = 'rational'
+    activation_type = 'lrelu'
 
     run(dataset, model, activation_type)